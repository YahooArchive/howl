/**
 * Licensed to the Apache Software Foundation (ASF) under one
 * or more contributor license agreements.  See the NOTICE file
 * distributed with this work for additional information
 * regarding copyright ownership.  The ASF licenses this file
 * to you under the Apache License, Version 2.0 (the
 * "License"); you may not use this file except in compliance
 * with the License.  You may obtain a copy of the License at
 *
 *     http://www.apache.org/licenses/LICENSE-2.0
 *
 * Unless required by applicable law or agreed to in writing, software
 * distributed under the License is distributed on an "AS IS" BASIS,
 * WITHOUT WARRANTIES OR CONDITIONS OF ANY KIND, either express or implied.
 * See the License for the specific language governing permissions and
 * limitations under the License.
 */

package org.apache.hadoop.hive.howl.mapreduce;

import java.io.IOException;
import java.util.ArrayList;
import java.util.HashMap;
import java.util.List;
import java.util.Map;

import org.apache.hadoop.hive.conf.HiveConf;
import org.apache.hadoop.hive.howl.data.DefaultHowlRecord;
import org.apache.hadoop.hive.howl.data.HowlFieldSchema;
import org.apache.hadoop.hive.howl.data.HowlRecord;
import org.apache.hadoop.hive.howl.data.HowlSchema;
import org.apache.hadoop.hive.metastore.api.FieldSchema;
import org.apache.hadoop.hive.ql.Driver;
import org.apache.hadoop.hive.serde.Constants;

public class TestHowlPartitioned extends HowlMapReduceTest {

  private List<HowlRecord> writeRecords;
  private List<HowlFieldSchema> partitionColumns;

  Driver driver;

  @Override
  protected void initialize() throws Exception {

    tableName = "testHowlPartitionedTable";
    writeRecords = new ArrayList<HowlRecord>();

    //The default org.apache.hadoop.hive.ql.hooks.PreExecutePrinter hook
    //is present only in the ql/test directory
    hiveConf.set(HiveConf.ConfVars.PREEXECHOOKS.varname, "");
    hiveConf.set(HiveConf.ConfVars.POSTEXECHOOKS.varname, "");

    driver = new Driver(hiveConf);

    for(int i = 0;i < 20;i++) {
      List<Object> objList = new ArrayList<Object>();

      objList.add(i);
      objList.add("strvalue" + i);
      writeRecords.add(new DefaultHowlRecord(objList));
    }

    partitionColumns = new ArrayList<HowlFieldSchema>();
    partitionColumns.add(new HowlFieldSchema("c1", Constants.INT_TYPE_NAME, ""));
    partitionColumns.add(new HowlFieldSchema("c2", Constants.STRING_TYPE_NAME, ""));
  }


  @Override
  protected List<FieldSchema> getPartitionKeys() {
    List<FieldSchema> fields = new ArrayList<FieldSchema>();
    fields.add(new FieldSchema("p1", Constants.STRING_TYPE_NAME, ""));
    return fields;
  }

  @Override
  protected List<FieldSchema> getTableColumns() {
    List<FieldSchema> fields = new ArrayList<FieldSchema>();
    fields.add(new FieldSchema("c1", Constants.INT_TYPE_NAME, ""));
    fields.add(new FieldSchema("c2", Constants.STRING_TYPE_NAME, ""));
    return fields;
  }


  public void testHowlPartitionedTable() throws Exception {

    Map<String, String> partitionMap = new HashMap<String, String>();
    partitionMap.put("p1", "p1value1");

    runMRCreate(partitionMap, partitionColumns, writeRecords, 10);

    partitionMap.clear();
    partitionMap.put("p1", "p1value2");

    runMRCreate(partitionMap, partitionColumns, writeRecords, 20);

    //Test for duplicate publish
    IOException exc = null;
    try {
      runMRCreate(partitionMap, partitionColumns, writeRecords, 20);
    } catch(IOException e) {
      exc = e;
    }

    assertTrue(exc != null);
    assertTrue(exc.getMessage().indexOf(
        "Partition already present with given partition key values") != -1);

    //Test for publish with invalid partition key name
    exc = null;
    partitionMap.clear();
    partitionMap.put("px", "p1value2");

    try {
      runMRCreate(partitionMap, partitionColumns, writeRecords, 20);
    } catch(IOException e) {
      exc = e;
    }

    assertTrue(exc != null);
    assertTrue(exc.getMessage().indexOf(
        "No partition key value provided for key p1") != -1);


    //Test for null partition value map
    exc = null;
    try {
      runMRCreate(null, partitionColumns, writeRecords, 20);
    } catch(IOException e) {
      exc = e;
    }

    assertTrue(exc != null);
    assertTrue(exc.getMessage().indexOf(
        "Invalid partition values specified") != -1);

    //Read should get 10 + 20 rows
    runMRRead(30);

    tableSchemaTest();
    columnOrderChangeTest();
    hiveReadTest();
  }


  //test that new columns gets added to table schema
  private void tableSchemaTest() throws Exception {

    HowlSchema tableSchema = getTableSchema();
<<<<<<< HEAD
    assertEquals(2, tableSchema.getHowlFieldSchemas().size());
=======
    assertEquals(3, tableSchema.getHowlFieldSchemas().size());
>>>>>>> 441527fa

    //Update partition schema to have 3 fields
    partitionColumns.add(new HowlFieldSchema("c3", Constants.STRING_TYPE_NAME, ""));

    writeRecords = new ArrayList<HowlRecord>();

    for(int i = 0;i < 20;i++) {
      List<Object> objList = new ArrayList<Object>();

      objList.add(i);
      objList.add("strvalue" + i);
      objList.add("str2value" + i);

      writeRecords.add(new DefaultHowlRecord(objList));
    }

    Map<String, String> partitionMap = new HashMap<String, String>();
    partitionMap.put("p1", "p1value5");

    runMRCreate(partitionMap, partitionColumns, writeRecords, 10);

    tableSchema = getTableSchema();

    //assert that c3 has got added to table schema
    assertEquals(4, tableSchema.getHowlFieldSchemas().size());
    assertEquals("c1", tableSchema.getHowlFieldSchemas().get(0).getName());
    assertEquals("c2", tableSchema.getHowlFieldSchemas().get(1).getName());
    assertEquals("c3", tableSchema.getHowlFieldSchemas().get(2).getName());
    assertEquals("p1", tableSchema.getHowlFieldSchemas().get(3).getName());

    //Test that changing column data type fails
    partitionMap.clear();
    partitionMap.put("p1", "p1value6");

    partitionColumns = new ArrayList<HowlFieldSchema>();
    partitionColumns.add(new HowlFieldSchema("c1", Constants.INT_TYPE_NAME, ""));
    partitionColumns.add(new HowlFieldSchema("c2", Constants.INT_TYPE_NAME, ""));

    IOException exc = null;
    try {
      runMRCreate(partitionMap, partitionColumns, writeRecords, 20);
    } catch(IOException e) {
      exc = e;
    }

    assertTrue(exc != null);
    assertTrue(exc.getMessage().indexOf(
        "Invalid type for column <c2>") != -1);

    //Test that partition key is not allowed in data
    partitionColumns = new ArrayList<HowlFieldSchema>();
    partitionColumns.add(new HowlFieldSchema("c1", Constants.INT_TYPE_NAME, ""));
    partitionColumns.add(new HowlFieldSchema("c2", Constants.STRING_TYPE_NAME, ""));
    partitionColumns.add(new HowlFieldSchema("c3", Constants.STRING_TYPE_NAME, ""));
    partitionColumns.add(new HowlFieldSchema("p1", Constants.INT_TYPE_NAME, ""));

    exc = null;
    try {
      runMRCreate(partitionMap, partitionColumns, writeRecords, 20);
    } catch(IOException e) {
      exc = e;
    }

    assertTrue(exc != null);
    assertTrue(exc.getMessage().indexOf(
        "Partition key <p1> cannot be present in the partition data") != -1);
  }

  //check behavior while change the order of columns
  private void columnOrderChangeTest() throws Exception {

    HowlSchema tableSchema = getTableSchema();
<<<<<<< HEAD
    assertEquals(3, tableSchema.getHowlFieldSchemas().size());
=======
    assertEquals(4, tableSchema.getHowlFieldSchemas().size());
>>>>>>> 441527fa

    partitionColumns = new ArrayList<HowlFieldSchema>();
    partitionColumns.add(new HowlFieldSchema("c1", Constants.INT_TYPE_NAME, ""));
    partitionColumns.add(new HowlFieldSchema("c3", Constants.STRING_TYPE_NAME, ""));
    partitionColumns.add(new HowlFieldSchema("c2", Constants.STRING_TYPE_NAME, ""));


    writeRecords = new ArrayList<HowlRecord>();

    for(int i = 0;i < 10;i++) {
      List<Object> objList = new ArrayList<Object>();

      objList.add(i);
      objList.add("co strvalue" + i);
      objList.add("co str2value" + i);

      writeRecords.add(new DefaultHowlRecord(objList));
    }

    Map<String, String> partitionMap = new HashMap<String, String>();
    partitionMap.put("p1", "p1value8");


    Exception exc = null;
    try {
      runMRCreate(partitionMap, partitionColumns, writeRecords, 10);
    } catch(IOException e) {
      exc = e;
    }

    assertTrue(exc != null);
    assertTrue(exc.getMessage().indexOf(
        "Expected column <c2> at position 2, found column <c3>") != -1);


    partitionColumns = new ArrayList<HowlFieldSchema>();
    partitionColumns.add(new HowlFieldSchema("c1", Constants.INT_TYPE_NAME, ""));
    partitionColumns.add(new HowlFieldSchema("c2", Constants.STRING_TYPE_NAME, ""));

    writeRecords = new ArrayList<HowlRecord>();

    for(int i = 0;i < 10;i++) {
      List<Object> objList = new ArrayList<Object>();

      objList.add(i);
      objList.add("co strvalue" + i);

      writeRecords.add(new DefaultHowlRecord(objList));
    }

    runMRCreate(partitionMap, partitionColumns, writeRecords, 10);

    //Read should get 10 + 20 + 10 + 10 rows
    runMRRead(50);
  }

  //Test that data inserted through howloutputformat is readable from hive
  private void hiveReadTest() throws Exception {

    String query = "select * from " + tableName;
    int retCode = driver.run(query).getResponseCode();

    if( retCode != 0 ) {
      throw new Exception("Error " + retCode + " running query " + query);
    }

    ArrayList<String> res = new ArrayList<String>();
    driver.getResults(res);
    assertEquals(50, res.size());
  }
}<|MERGE_RESOLUTION|>--- conflicted
+++ resolved
@@ -148,11 +148,8 @@
   private void tableSchemaTest() throws Exception {
 
     HowlSchema tableSchema = getTableSchema();
-<<<<<<< HEAD
-    assertEquals(2, tableSchema.getHowlFieldSchemas().size());
-=======
+
     assertEquals(3, tableSchema.getHowlFieldSchemas().size());
->>>>>>> 441527fa
 
     //Update partition schema to have 3 fields
     partitionColumns.add(new HowlFieldSchema("c3", Constants.STRING_TYPE_NAME, ""));
@@ -225,11 +222,8 @@
   private void columnOrderChangeTest() throws Exception {
 
     HowlSchema tableSchema = getTableSchema();
-<<<<<<< HEAD
-    assertEquals(3, tableSchema.getHowlFieldSchemas().size());
-=======
+
     assertEquals(4, tableSchema.getHowlFieldSchemas().size());
->>>>>>> 441527fa
 
     partitionColumns = new ArrayList<HowlFieldSchema>();
     partitionColumns.add(new HowlFieldSchema("c1", Constants.INT_TYPE_NAME, ""));
