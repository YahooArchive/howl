/**
 * Licensed to the Apache Software Foundation (ASF) under one
 * or more contributor license agreements.  See the NOTICE file
 * distributed with this work for additional information
 * regarding copyright ownership.  The ASF licenses this file
 * to you under the Apache License, Version 2.0 (the
 * "License"); you may not use this file except in compliance
 * with the License.  You may obtain a copy of the License at
 *
 *     http://www.apache.org/licenses/LICENSE-2.0
 *
 * Unless required by applicable law or agreed to in writing, software
 * distributed under the License is distributed on an "AS IS" BASIS,
 * WITHOUT WARRANTIES OR CONDITIONS OF ANY KIND, either express or implied.
 * See the License for the specific language governing permissions and
 * limitations under the License.
 */

package org.apache.hadoop.hive.howl.pig;

import java.io.IOException;
import java.util.ArrayList;
import java.util.HashMap;
import java.util.Iterator;
import java.util.List;
import java.util.Map;
import java.util.Properties;

import org.apache.commons.logging.Log;
import org.apache.commons.logging.LogFactory;
import org.apache.hadoop.conf.Configuration;
import org.apache.hadoop.fs.Path;
import org.apache.hadoop.hive.howl.data.DefaultHowlRecord;
import org.apache.hadoop.hive.howl.data.HowlFieldSchema;
import org.apache.hadoop.hive.howl.data.HowlRecord;
import org.apache.hadoop.hive.howl.data.HowlSchema;
import org.apache.hadoop.hive.howl.data.type.HowlType;
import org.apache.hadoop.hive.howl.data.type.HowlTypeInfo;
import org.apache.hadoop.hive.howl.data.type.HowlTypeInfoUtils;
import org.apache.hadoop.hive.howl.mapreduce.HowlOutputFormat;
import org.apache.hadoop.hive.howl.mapreduce.HowlTableInfo;
import org.apache.hadoop.hive.howl.mapreduce.HowlUtil;
import org.apache.hadoop.io.WritableComparable;
import org.apache.hadoop.mapreduce.Job;
import org.apache.hadoop.mapreduce.OutputFormat;
import org.apache.hadoop.mapreduce.RecordWriter;
import org.apache.pig.ResourceSchema;
import org.apache.pig.StoreFunc;
import org.apache.pig.backend.executionengine.ExecException;
import org.apache.pig.data.DataBag;
import org.apache.pig.data.DataType;
import org.apache.pig.data.Tuple;
import org.apache.pig.impl.logicalLayer.FrontendException;
import org.apache.pig.impl.logicalLayer.parser.ParseException;
import org.apache.pig.impl.logicalLayer.schema.Schema;
import org.apache.pig.impl.logicalLayer.schema.Schema.FieldSchema;
import org.apache.pig.impl.util.ObjectSerializer;
import org.apache.pig.impl.util.UDFContext;
import org.apache.pig.impl.util.Utils;

/**
 * HowlStorer.
 *
 */


public class HowlStorer extends StoreFunc {

  /**
   *
   */
  private static final String COMPUTED_OUTPUT_SCHEMA = "howl.output.schema";
  private final Map<String,String> partitions;
  private Schema pigSchema;
  private static final Log log = LogFactory.getLog(HowlStorer.class);
  private RecordWriter<WritableComparable<?>, HowlRecord> writer;

  public HowlStorer(String partSpecs, String schema) throws ParseException {

    String[] partKVPs = partSpecs.split(",");
    partitions = new HashMap<String, String>(partKVPs.length);
    for(String partKVP : partKVPs){
      String[] partKV = partKVP.split("=");
      if(partKV.length == 2) {
        partitions.put(partKV[0].trim(), partKV[1].trim());
      }
    }

    if(schema != null) {
      pigSchema = Utils.getSchemaFromString(schema);
    }
  }

  public HowlStorer(String partSpecs) throws ParseException {
   this(partSpecs, null);
  }

  @Override
  public void checkSchema(ResourceSchema resourceSchema) throws IOException {

    /*  Schema provided by user and the schema computed by Pig
     * at the time of calling store must match.
     */
    Schema runtimeSchema = Schema.getPigSchema(resourceSchema);
<<<<<<< HEAD
    if(pigSchema != null){
      if(! Schema.equals(runtimeSchema, pigSchema, false, false) ){
        throw new FrontendException("Schema provided in store statement doesn't match with the Schema" +
      "returned by Pig run-time. Schema provided in HowlStorer: "+pigSchema.toString()+ " Schema received from Pig runtime: "+runtimeSchema.toString());
      }
    } else {
      pigSchema = runtimeSchema;
=======
    if(! Schema.equals(runtimeSchema, pigSchema, false, true) ){
      throw new FrontendException("Schema provided in store statement doesn't match with the Schema" +
    "returned by Pig run-time. Schema provided in HowlStorer: "+pigSchema.toString()+ " Schema received from Pig runtime: "+runtimeSchema.toString());
>>>>>>> b02b07ad
    }
  }

  /** Constructs HowlSchema from pigSchema. Passed tableSchema is the existing
   * schema of the table in metastore.
   */
  private HowlSchema convertPigSchemaToHowlSchema(Schema pigSchema, HowlSchema tableSchema) throws FrontendException{

    List<HowlFieldSchema> fieldSchemas = new ArrayList<HowlFieldSchema>(pigSchema.size());
    for(FieldSchema fSchema : pigSchema.getFields()){
      byte type = fSchema.type;
      HowlFieldSchema howlFSchema;
      String alias = fSchema.alias;
      if(type == org.apache.pig.data.DataType.BAG){

        // Find out if we need to throw away the tuple or not.
        HowlTypeInfo typeInfo = removeTupleFromBag(tableSchema, fSchema) ?
            HowlTypeInfoUtils.getListHowlTypeInfo(getTypeInfoFrom(fSchema.schema.getField(0).schema.getField(0))) : getTypeInfoFrom(fSchema);
        howlFSchema = new HowlFieldSchema(alias,typeInfo.getTypeString(),"");
      }
      else if(type == org.apache.pig.data.DataType.TUPLE ){
        howlFSchema = new HowlFieldSchema(alias,getTypeInfoFrom(fSchema).getTypeString(),"");
      }
      else if( type == DataType.MAP){
        howlFSchema = new HowlFieldSchema(alias,getTypeInfoFrom(fSchema).getTypeString(),"");
      }
      else{
        howlFSchema = new HowlFieldSchema(alias,getHiveTypeString(type),"");
      }
      fieldSchemas.add(howlFSchema);
    }

    return new HowlSchema(fieldSchemas);
  }

  private void validateUnNested(Schema innerSchema) throws FrontendException{

    for(FieldSchema innerField : innerSchema.getFields()){
      if(DataType.isComplex(innerField.type)) {
        throw new FrontendException("Complex types cannot be nested.");
      }
    }
  }

  private boolean removeTupleFromBag(HowlSchema tableSchema, FieldSchema bagFieldSchema){

    String colName = bagFieldSchema.alias;
    for(HowlFieldSchema field : tableSchema.getHowlFieldSchemas()){
      if(colName.equals(field.getName())){
        List<HowlTypeInfo> tupleTypeInfo = field.getHowlTypeInfo().getListElementTypeInfo().getAllStructFieldTypeInfos();
        return (tupleTypeInfo == null || tupleTypeInfo.size() == 0) ? true : false;
      }
    }
    // Column was not found in table schema. Its a new column
    List<FieldSchema> tupSchema = bagFieldSchema.schema.getFields();
    return (tupSchema.size() == 1 && tupSchema.get(0).schema == null) ? true : false;
  }


  private HowlTypeInfo getTypeInfoFrom(FieldSchema fSchema) throws FrontendException{

    byte type = fSchema.type;
    switch(type){

    case DataType.BAG:
      Schema bagSchema = fSchema.schema;
      return HowlTypeInfoUtils.getListHowlTypeInfo(getTypeInfoFrom(bagSchema.getField(0)));

    case DataType.TUPLE:
      List<String> fieldNames = new ArrayList<String>();
      List<HowlTypeInfo> typeInfos = new ArrayList<HowlTypeInfo>();
      for( FieldSchema fieldSchema : fSchema.schema.getFields()){
        fieldNames.add( fieldSchema.alias);
        typeInfos.add(getTypeInfoFrom(fieldSchema));
      }
      return HowlTypeInfoUtils.getStructHowlTypeInfo(fieldNames, typeInfos);

    case DataType.MAP:
      // Pig's schema contain no type information about map's keys and
      // values. So, if its a new column assume <string,string> if its existing
      // return whatever is contained in the existing column.
      HowlFieldSchema mapField = getTableCol(fSchema.alias, howlTblSchema);
      if(mapField != null){
        HowlType mapValType = mapField.getHowlTypeInfo().getMapValueTypeInfo().getType();
        Class<?> clazz;
        switch(mapValType){
        case STRING:
          clazz = String.class;
          break;
        case BIGINT:
          clazz = Long.class;
          break;
        case INT:
          clazz = Integer.class;
          break;
        case FLOAT:
          clazz = Float.class;
          break;
        case DOUBLE:
          clazz = Double.class;
          break;
          default:
            throw new FrontendException("Only pig primitive types are supported as map value types.");
        }
        return HowlTypeInfoUtils.getMapHowlTypeInfo(HowlTypeInfoUtils.getPrimitiveTypeInfo(String.class), HowlTypeInfoUtils.getPrimitiveTypeInfo(clazz));
      }

      return HowlTypeInfoUtils.getMapHowlTypeInfo(HowlTypeInfoUtils.getPrimitiveTypeInfo(String.class), HowlTypeInfoUtils.getPrimitiveTypeInfo(String.class));
    default:
      return HowlTypeInfoUtils.getHowlTypeInfo(getHiveTypeString(type));
    }

  }

  private String getHiveTypeString(byte type) throws FrontendException{

    switch(type){

    case DataType.CHARARRAY:
    case DataType.BIGCHARARRAY:
      return "string";
    case DataType.LONG:
      return "bigint";
    case DataType.BYTEARRAY:
      throw new FrontendException("HowlStorer expects typed data. Cannot write bytearray.");
    default:
      return DataType.findTypeName(type);
    }
  }


  @Override
  public OutputFormat getOutputFormat() throws IOException {
    return new HowlOutputFormat();
  }

  @Override
  public void prepareToWrite(RecordWriter writer) throws IOException {
    this.writer = writer;
    computedSchema = (HowlSchema)ObjectSerializer.deserialize(UDFContext.getUDFContext().getUDFProperties(this.getClass()).getProperty(COMPUTED_OUTPUT_SCHEMA));
  }

  @Override
  public void putNext(Tuple tuple) throws IOException {

    List<Object> outgoing = new ArrayList<Object>(tuple.size());

    int i = 0;
    for(HowlFieldSchema fSchema : computedSchema.getHowlFieldSchemas()){
      outgoing.add(getJavaObj(tuple.get(i++), fSchema.getHowlTypeInfo()));
    }

    try {
      writer.write(null, new DefaultHowlRecord(outgoing));
    } catch (InterruptedException e) {
      throw new IOException(e);
    }
  }

  private Object getJavaObj(Object pigObj, HowlTypeInfo typeInfo) throws ExecException{

    // The real work-horse. Spend time and energy in this method if there is
    // need to keep HowlStorer lean and go fast.
    HowlType type = typeInfo.getType();

    switch(type){
      case STRUCT:
        // Unwrap the tuple.
      Tuple innerTup = (Tuple)pigObj;
      List<Object> innerList = new ArrayList<Object>(innerTup.size());
      int i = 0;
      for(HowlTypeInfo structFieldTypeInfo : typeInfo.getAllStructFieldTypeInfos()){
        innerList.add(getJavaObj(innerTup.get(i++), structFieldTypeInfo));
      }
      return innerList;
    case ARRAY:
      // Unwrap the bag.
      DataBag pigBag = (DataBag)pigObj;
      HowlTypeInfo tupTypeInfo = typeInfo.getListElementTypeInfo();
      List<Object> bagContents = new ArrayList<Object>((int)pigBag.size());
      Iterator<Tuple> bagItr = pigBag.iterator();

      while(bagItr.hasNext()){
        if(tupTypeInfo.getAllStructFieldTypeInfos() == null){
          // If there is only one element in tuple contained in bag, we throw away the tuple.
          bagContents.add(getJavaObj(bagItr.next().get(0),tupTypeInfo));
        } else {
          bagContents.add(getJavaObj(bagItr.next(), tupTypeInfo));
        }
      }
      return bagContents;

//    case MAP:
//     Map<String,DataByteArray> pigMap = (Map<String,DataByteArray>)pigObj;
//     Map<String,Long> typeMap = new HashMap<String, Long>();
//     for(Entry<String, DataByteArray> entry: pigMap.entrySet()){
//       typeMap.put(entry.getKey(), new Long(entry.getValue().toString()));
//     }
//     return typeMap;
    default:
      return pigObj;
    }
  }

  @Override
  public String relToAbsPathForStoreLocation(String location, Path curDir) throws IOException {

    // Need to necessarily override this method since default impl assumes HDFS
    // based location string.
    return location;
  }

  @Override
  public void setStoreFuncUDFContextSignature(String signature) {
  }

  HowlSchema computedSchema;

  private void doSchemaValidations(Schema pigSchema, HowlSchema tblSchema) throws FrontendException{

    // Iterate through all the elements in Pig Schema and do validations as
    // dictated by semantics, consult HowlSchema of table when need be.

    for(FieldSchema pigField : pigSchema.getFields()){
      byte type = pigField.type;
      String alias = pigField.alias;
      HowlFieldSchema howlField = getTableCol(alias, tblSchema);
      if(DataType.isComplex(type)){
        switch(type){

        case DataType.MAP:
          if(howlField != null){
            if(howlField.getHowlTypeInfo().getMapKeyTypeInfo().getType() != HowlType.STRING){
              throw new FrontendException("Key Type of map must be String");
            }
            if(HowlTypeInfoUtils.isComplex(howlField.getHowlTypeInfo().getMapValueTypeInfo().getType())){
              throw new FrontendException("Value type of map cannot be complex");
            }
          }
          break;

        case DataType.BAG:
          // Only map is allowed as complex type in tuples inside bag.
          for(FieldSchema innerField : pigField.schema.getField(0).schema.getFields()){
            if(innerField.type == DataType.BAG || innerField.type == DataType.TUPLE) {
              throw new FrontendException("Complex types cannot be nested. "+innerField);
            }
          }
          if(howlField != null){
            // Do the same validation for HowlSchema.
            HowlTypeInfo listTypeInfo = howlField.getHowlTypeInfo().getListElementTypeInfo();
            HowlType hType = listTypeInfo.getType();
            if(hType == HowlType.STRUCT){
              for(HowlTypeInfo structTypeInfo : listTypeInfo.getAllStructFieldTypeInfos()){
                if(structTypeInfo.getType() == HowlType.STRUCT || structTypeInfo.getType() == HowlType.ARRAY){
                  throw new FrontendException("Nested Complex types not allowed");
                }
              }
            }
            if(hType == HowlType.MAP){
              if(listTypeInfo.getMapKeyTypeInfo().getType() != HowlType.STRING){
                throw new FrontendException("Key Type of map must be String");
              }
              if(HowlTypeInfoUtils.isComplex(listTypeInfo.getMapValueTypeInfo().getType())){
                throw new FrontendException("Value type of map cannot be complex");
              }
            }
             if(hType == HowlType.ARRAY) {
              throw new FrontendException("Arrays cannot contain array within it.");
            }
          }
          break;

        case DataType.TUPLE:
          validateUnNested(pigField.schema);
          if(howlField != null){
            for(HowlTypeInfo typeInfo : howlField.getHowlTypeInfo().getAllStructFieldTypeInfos()){
              if(HowlTypeInfoUtils.isComplex(typeInfo.getType())){
                throw new FrontendException("Nested Complex types are not allowed.");
              }
            }
          }
          break;

        default:
          throw new FrontendException("Internal Error.");
        }
      }
    }

    for(HowlFieldSchema howlField : tblSchema.getHowlFieldSchemas()){

      // We dont do type promotion/demotion.
      HowlType hType = howlField.getHowlTypeInfo().getType();
      switch(hType){
      case SMALLINT:
      case TINYINT:
      case BOOLEAN:
        throw new FrontendException("Incompatible found in howl table schema: "+hType);
      }
    }
  }


  // Finds column by name in HowlSchema, if not found returns null.
  private HowlFieldSchema getTableCol(String alias, HowlSchema tblSchema){

    for(HowlFieldSchema howlField : tblSchema.getHowlFieldSchemas()){
      if(howlField.getName().equals(alias)){
        return howlField;
      }
    }
    // Its a new column
    return null;
  }
  HowlSchema howlTblSchema;

  @Override
  public void setStoreLocation(String location, Job job) throws IOException {

    Properties p = UDFContext.getUDFContext().getUDFProperties(this.getClass());

    String[] userStr = location.split("\\.");
    if(userStr.length != 2) {
      throw new IOException("Incorrect store location. Please, specify the store location as dbname.tblname");
    }
    HowlTableInfo tblInfo = HowlTableInfo.getOutputTableInfo(PigHowlUtil.getHowlServerUri(),
        userStr[0],userStr[1],partitions);


    Configuration config = job.getConfiguration();
    if(!HowlUtil.checkJobContextIfRunningFromBackend(job)){

      HowlOutputFormat.setOutput(job, tblInfo);
      howlTblSchema = HowlOutputFormat.getTableSchema(job);
      doSchemaValidations(pigSchema, howlTblSchema);
      computedSchema = convertPigSchemaToHowlSchema(pigSchema,howlTblSchema);
      HowlOutputFormat.setSchema(job, computedSchema);
      p.setProperty(HowlOutputFormat.HOWL_KEY_OUTPUT_INFO, config.get(HowlOutputFormat.HOWL_KEY_OUTPUT_INFO));
      if(config.get(HowlOutputFormat.HOWL_KEY_HIVE_CONF) != null){
        p.setProperty(HowlOutputFormat.HOWL_KEY_HIVE_CONF, config.get(HowlOutputFormat.HOWL_KEY_HIVE_CONF));
      }
      p.setProperty(COMPUTED_OUTPUT_SCHEMA,ObjectSerializer.serialize(computedSchema));

    }else{
      config.set(HowlOutputFormat.HOWL_KEY_OUTPUT_INFO, p.getProperty(HowlOutputFormat.HOWL_KEY_OUTPUT_INFO));
      if(p.getProperty(HowlOutputFormat.HOWL_KEY_HIVE_CONF) != null){
        config.set(HowlOutputFormat.HOWL_KEY_HIVE_CONF, p.getProperty(HowlOutputFormat.HOWL_KEY_HIVE_CONF));
      }
    }
  }
}<|MERGE_RESOLUTION|>--- conflicted
+++ resolved
@@ -102,19 +102,13 @@
      * at the time of calling store must match.
      */
     Schema runtimeSchema = Schema.getPigSchema(resourceSchema);
-<<<<<<< HEAD
     if(pigSchema != null){
-      if(! Schema.equals(runtimeSchema, pigSchema, false, false) ){
+      if(! Schema.equals(runtimeSchema, pigSchema, false, true) ){
         throw new FrontendException("Schema provided in store statement doesn't match with the Schema" +
       "returned by Pig run-time. Schema provided in HowlStorer: "+pigSchema.toString()+ " Schema received from Pig runtime: "+runtimeSchema.toString());
       }
     } else {
       pigSchema = runtimeSchema;
-=======
-    if(! Schema.equals(runtimeSchema, pigSchema, false, true) ){
-      throw new FrontendException("Schema provided in store statement doesn't match with the Schema" +
-    "returned by Pig run-time. Schema provided in HowlStorer: "+pigSchema.toString()+ " Schema received from Pig runtime: "+runtimeSchema.toString());
->>>>>>> b02b07ad
     }
   }
 
