--- conflicted
+++ resolved
@@ -20,14 +20,8 @@
 import java.io.IOException;
 import java.util.Map;
 
-<<<<<<< HEAD
-import org.apache.hadoop.hive.howl.mapreduce.HowlSchema;
-import org.apache.hadoop.hive.howl.mapreduce.LoaderInfo;
+import org.apache.hadoop.hive.howl.mapreduce.HowlInputFormat.HowlOperation;
 import org.apache.hadoop.io.BytesWritable;
-=======
-import org.apache.hadoop.hive.howl.mapreduce.HowlInputFormat.HowlOperation;
-import org.apache.hadoop.io.WritableComparable;
->>>>>>> d74b2a8f
 import org.apache.hadoop.mapreduce.InputFormat;
 import org.apache.hadoop.mapreduce.JobContext;
 import org.apache.pig.data.Tuple;
@@ -39,91 +33,65 @@
  */
 public abstract class HowlInputStorageDriver {
 
-  /**
-   * Returns the InputFormat to use with this Storage Driver.
-   * @param loaderInfo the loader info object containing parameters required for initialization of InputFormat
-   * @return the InputFormat instance
-   */
-  public abstract InputFormat<?, ?> getInputFormat(LoaderInfo loaderInfo);
+    /**
+     * Returns the InputFormat to use with this Storage Driver.
+     * @param loaderInfo the loader info object containing parameters required for initialization of InputFormat
+     * @return the InputFormat instance
+     */
+    public abstract InputFormat<BytesWritable, Tuple> getInputFormat(LoaderInfo loaderInfo);
 
-  /**
-   * Converts key to WritableComparable format usable by HowlInputFormat to convert to required keytype.
-   * Implementers of StorageDriver should look to overwriting this function so as to convert their
-   * key type to WritableComparable. Default implementation is provided for StorageDriver implementations
-   * on top of an underlying InputFormat that already uses WritableComparable as a key
-   * @param key the underlying key to convert to WritableComparable
-   */
-  public WritableComparable<?> convertKeyToWritableComparable(Object key) throws IOException {
-    return (WritableComparable<?>) key;
-  }
+    /**
+     * Returns true if this InputFormat supports specified operation.
+     * @param operation the operation to check for
+     * @return true, if specified operation is supported
+     */
+    public abstract boolean isFeatureSupported(HowlOperation operation) throws IOException;
 
-  /**
-   * Converts value to Tuple format usable by HowlInputFormat to convert to required valuetype.
-   * Implementers of StorageDriver should look to overwriting this function so as to convert their
-   * value type to Tuple. Default implementation is provided for StorageDriver implementations
-   * on top of an underlying InputFormat that already uses Tuple as a tuple
-   * @param value the underlying value to convert to Tuple
-   */
-  public Tuple convertValueToTuple(Object value) throws IOException {
-    return (Tuple) value;
-  }
+    /**
+     * Set the data location for the input.
+     * @param jobContext the job context object
+     * @param location the data location
+     * @throws IOException Signals that an I/O exception has occurred.
+     */
+    public abstract void setInputPath(JobContext jobContext, String location) throws IOException;
 
-  /**
-   * Returns true if this InputFormat supports specified operation.
-   * By default, returns false - the StorageDriver implementor is
-   * expected to override to check for features they implement.
-   * @param operation the operation to check for
-   * @return true, if specified operation is supported
-   */
-  public boolean isFeatureSupported(HowlOperation operation) throws IOException{
-    return false;
-  }
+    /**
+     * Set the predicate filter to be pushed down to the storage driver.
+     * @param jobContext the job context object
+     * @param predicate the predicate filter, an arbitrary AND/OR filter
+     * @return true, if filtering for the specified predicate is supported. Default implementation in
+     *               HowlInputStorageDriver  always returns false.
+     * @throws IOException Signals that an I/O exception has occurred.
+     */
+    public boolean setPredicate(JobContext jobContext, String predicate) throws IOException {
+        return false;
+    }
 
-  /**
-   * Set the data location for the input.
-   * @param jobContext the job context object
-   * @param location the data location
-   * @throws IOException Signals that an I/O exception has occurred.
-   */
-  public abstract void setInputPath(JobContext jobContext, String location) throws IOException;
+    /**
+     * Set the schema of the data as originally published in Owl. The storage driver might validated that this matches with
+     * the schema it has (like Zebra) or it will use this to create a Tuple matching the output schema.
+     * @param jobContext the job context object
+     * @param schema the schema published in Owl for this data
+     * @throws IOException Signals that an I/O exception has occurred.
+     */
+    public abstract void setOriginalSchema(JobContext jobContext, Schema schema) throws IOException;
 
-  /**
-   * Set the predicate filter to be pushed down to the storage driver.
-   * @param jobContext the job context object
-   * @param predicate the predicate filter, an arbitrary AND/OR filter
-   * @return true, if filtering for the specified predicate is supported. Default implementation in
-   *               HowlInputStorageDriver  always returns false.
-   * @throws IOException Signals that an I/O exception has occurred.
-   */
-  public boolean setPredicate(JobContext jobContext, String predicate) throws IOException {
-    return false;
-  }
+    /**
+     * Set the consolidated schema for the Tuple data returned by the storage driver. All tuples returned by the RecordReader should
+     * have this schema. Nulls should be inserted for columns not present in the data.
+     * @param jobContext the job context object
+     * @param schema the schema to use as the consolidated schema
+     * @throws IOException Signals that an I/O exception has occurred.
+     */
+    public abstract void setOutputSchema(JobContext jobContext, Schema schema) throws IOException;
 
-  /**
-   * Set the schema of the data as originally published in Owl. The storage driver might validated that this matches with
-   * the schema it has (like Zebra) or it will use this to create a Tuple matching the output schema.
-   * @param jobContext the job context object
-   * @param howlSchema the schema published in Owl for this data
-   * @throws IOException Signals that an I/O exception has occurred.
-   */
-  public abstract void setOriginalSchema(JobContext jobContext, HowlSchema howlSchema) throws IOException;
-
-  /**
-   * Set the consolidated schema for the Tuple data returned by the storage driver. All tuples returned by the RecordReader should
-   * have this schema. Nulls should be inserted for columns not present in the data.
-   * @param jobContext the job context object
-   * @param howlSchema the schema to use as the consolidated schema
-   * @throws IOException Signals that an I/O exception has occurred.
-   */
-  public abstract void setOutputSchema(JobContext jobContext, HowlSchema howlSchema) throws IOException;
-
-  /**
-   * Sets the partition key values for the current partition. The storage driver is passed this so that the storage
-   * driver can add the partition key values to the output Tuple if the partition key values are not present on disk.
-   * @param jobContext the job context object
-   * @param partitionValues the partition values having a map with partition key name as key and the OwlKeyValue as value
-   * @throws IOException Signals that an I/O exception has occurred.
-   */
-  public abstract void setPartitionValues(JobContext jobContext, Map<String,String> partitionValues) throws IOException;
+    /**
+     * Sets the partition key values for the current partition. The storage driver is passed this so that the storage
+     * driver can add the partition key values to the output Tuple if the partition key values are not present on disk.
+     * @param jobContext the job context object
+     * @param partitionValues the partition values having a map with partition key name as key and the OwlKeyValue as value
+     * @throws IOException Signals that an I/O exception has occurred.
+     */
+    public abstract void setPartitionValues(JobContext jobContext, Map<String,String> partitionValues) throws IOException;
 
 }