/**
 *
 */
package org.apache.hadoop.hive.howl.cli;

import java.io.BufferedReader;
import java.io.FileNotFoundException;
import java.io.FileReader;
import java.io.IOException;
import java.io.PrintStream;
import java.io.UnsupportedEncodingException;
import java.util.ArrayList;

import org.apache.commons.cli2.Argument;
import org.apache.commons.cli2.CommandLine;
import org.apache.commons.cli2.Group;
import org.apache.commons.cli2.Option;
import org.apache.commons.cli2.OptionException;
import org.apache.commons.cli2.builder.ArgumentBuilder;
import org.apache.commons.cli2.builder.DefaultOptionBuilder;
import org.apache.commons.cli2.builder.GroupBuilder;
import org.apache.commons.cli2.commandline.Parser;
import org.apache.commons.cli2.option.PropertyOption;
import org.apache.commons.lang.StringUtils;
import org.apache.hadoop.conf.Configuration;
import org.apache.hadoop.fs.FileSystem;
import org.apache.hadoop.fs.Path;
import org.apache.hadoop.fs.permission.FsPermission;
import org.apache.hadoop.hive.cli.CliSessionState;
import org.apache.hadoop.hive.conf.HiveConf;
import org.apache.hadoop.hive.conf.HiveConf.ConfVars;
import org.apache.hadoop.hive.howl.cli.SemanticAnalysis.HowlSemanticAnalyzer;
<<<<<<< HEAD
import org.apache.hadoop.hive.howl.common.HowlConstants;
import org.apache.hadoop.hive.metastore.MetaStoreUtils;
import org.apache.hadoop.hive.metastore.Warehouse;
=======
import org.apache.hadoop.hive.howl.common.HowlUtil;
>>>>>>> 61bdda0c
import org.apache.hadoop.hive.ql.Driver;
import org.apache.hadoop.hive.ql.metadata.Hive;
import org.apache.hadoop.hive.ql.metadata.HiveException;
import org.apache.hadoop.hive.ql.metadata.Table;
import org.apache.hadoop.hive.ql.processors.SetProcessor;
import org.apache.hadoop.hive.ql.session.SessionState;

/**
 *
 */
public class HowlCli {

  public static void main(String[] args) {

    SessionState.initHiveLog4j();

    CliSessionState ss = new CliSessionState(new HiveConf(SessionState.class));
    ss.in = System.in;
    try {
      ss.out = new PrintStream(System.out, true, "UTF-8");
      ss.err = new PrintStream(System.err, true, "UTF-8");
    } catch (UnsupportedEncodingException e) {
      System.exit(1);
    }

    HiveConf conf = ss.getConf();

    HiveConf.setVar(conf, ConfVars.SEMANTIC_ANALYZER_HOOK, HowlSemanticAnalyzer.class.getName());

    SessionState.start(ss);

    DefaultOptionBuilder builder = new DefaultOptionBuilder("-", "--", false);
    ArgumentBuilder argBuilder = new ArgumentBuilder();
    // -e
    Option execOption = createOptionWithArg(builder, "exec", "e", "execute the following command",argBuilder.withMinimum(1).withMaximum(1).create());
    // -f
    Option fileOption = createOptionWithArg(builder, "file", "f","execute commands from the following file", argBuilder.withMinimum(1).withMaximum(1).create());
    // -g
    Option grpOption = createOptionWithArg(builder, "group", "g","group for the db/table specified in CREATE statement", argBuilder.withMinimum(1).withMaximum(1).create());
    // -p
    Option permOption = createOptionWithArg(builder, "perms", "p","permissions for the db/table specified in CREATE statement",
        argBuilder.withMinimum(1).withMaximum(1).create());

    builder.reset();
    Option isHelpOption =  builder.withShortName("h").withLongName("help").withDescription("help").create();
    new PropertyOption();
    Group allOptions = new GroupBuilder().withOption(isHelpOption).withOption(execOption).withOption(fileOption).withOption(grpOption).withOption(permOption).create();

    Parser parser = new Parser();
    parser.setGroup(allOptions);
    CommandLine cmdLine = null;

    try {
      cmdLine  = parser.parse(args);

    } catch (OptionException e1) {
      printErrString(null, System.err);
      System.exit(1);
    }
    // -e
    String execString = (String) cmdLine.getValue(execOption);
    // -f
    String fileName = (String) cmdLine.getValue(fileOption);
    // -h
    if (cmdLine.hasOption(isHelpOption)) {
      printErrString(null, System.out);
      System.exit(1);
    }

    if (execString != null && fileName != null) {
      printErrString("Please specify either -e or -f option.", System.err);
      System.exit(1);
    }

    // -p
    String perms = (String) cmdLine.getValue(permOption);
    if(perms != null){
<<<<<<< HEAD
      perms = perms.trim();
      if(perms.matches("^\\s*([r,w,x,-]{9})\\s*$")){
        conf.set(HowlConstants.HOWL_PERMS,"d"+perms);
      }
      else if(perms.matches("^\\s*([0-7]{3})\\s*$")){
          conf.set(HowlConstants.HOWL_PERMS, "d"+new FsPermission(Short.decode("0"+perms)).toString());
        }
      else{
        ss.err.println("Invalid permission specification: "+perms);
        System.exit(1);
      }
=======
      validatePermissions(ss, conf, perms);
>>>>>>> 61bdda0c
    }

    // -g
    String grp = (String) cmdLine.getValue(grpOption);
    if(grp != null){
      conf.set(HowlConstants.HOWL_GROUP, grp);
    }

    if (execString != null) {
      System.exit(processLine(execString));
    }

    try {
      if (fileName != null) {
        System.exit(processFile(fileName));
      }
    } catch (FileNotFoundException e) {
      ss.err.println("Input file not found. (" + e.getMessage() + ")");
      System.exit(1);
    } catch (IOException e) {
      ss.err.println("Could not open input file for reading. (" + e.getMessage() + ")");
      System.exit(1);
    }

    // -h
    printErrString(null, System.err);
  }

  private static int processLine(String line) {
    int ret = 0;

    String command = "";
    for (String oneCmd : line.split(";")) {

      if (StringUtils.endsWith(oneCmd, "\\")) {
        command += StringUtils.chop(oneCmd) + ";";
        continue;
      } else {
        command += oneCmd;
      }
      if (StringUtils.isBlank(command)) {
        continue;
      }

      ret = processCmd(command);
      command = "";
    }
    return ret;
  }

  private static int processFile(String fileName) throws IOException {
    FileReader fileReader = null;
    BufferedReader reader = null;
    try {
      fileReader = new FileReader(fileName);
      reader = new BufferedReader(fileReader);
      String line;
      StringBuilder qsb = new StringBuilder();

      while ((line = reader.readLine()) != null) {
        qsb.append(line + "\n");
      }

      return (processLine(qsb.toString()));
    } finally {
      if (fileReader != null) {
        fileReader.close();
      }
      if(reader != null) {
        reader.close();
      }
    }
  }

  private static int processCmd(String cmd){

    SessionState ss = SessionState.get();
    long start = System.currentTimeMillis();

    cmd = cmd.trim();
    String firstToken = cmd.split("\\s+")[0].trim();

    if(firstToken.equalsIgnoreCase("set")){
      return new SetProcessor().run(cmd.substring(firstToken.length()).trim()).getResponseCode();
    }

    Driver driver = new Driver();

    int ret = driver.run(cmd).getResponseCode();
    if (ret == 0){
      ret = setFSPermsNGrp(ss);
      ss.getConf().set(HowlConstants.HOWL_CREATE_DB_NAME, null);
      ss.getConf().set(HowlConstants.HOWL_CREATE_TBL_NAME, null);
    }
    if (ret != 0) {
      driver.close();
      System.exit(ret);
    }

    ArrayList<String> res = new ArrayList<String>();
    try {
      while (driver.getResults(res)) {
        for (String r : res) {
          ss.out.println(r);
        }
        res.clear();
      }
    } catch (IOException e) {
      ss.err.println("Failed with exception " + e.getClass().getName() + ":"
          + e.getMessage() + "\n" + org.apache.hadoop.util.StringUtils.stringifyException(e));
      ret = 1;
    }

    int cret = driver.close();
    if (ret == 0) {
      ret = cret;
    }

    long end = System.currentTimeMillis();
    if (end > start) {
      double timeTaken = (end - start) / 1000.0;
      ss.err.println("Time taken: " + timeTaken + " seconds");
    }
    return ret;
  }

  private static int setFSPermsNGrp(SessionState ss) {

    Configuration conf =ss.getConf();

    String tblName = conf.get(HowlConstants.HOWL_CREATE_TBL_NAME,null);
    String dbName = conf.get(HowlConstants.HOWL_CREATE_DB_NAME, null);
    String grp = conf.get(HowlConstants.HOWL_GROUP,null);
    String permsStr = conf.get(HowlConstants.HOWL_PERMS,null);

    if(null == tblName && null == dbName){
      // it wasn't create db/table
      return 0;
    }

    if(null == grp && null == permsStr) {
      // there were no grp and perms to begin with.
      return 0;
    }

    FsPermission perms = FsPermission.valueOf(permsStr);
    if(tblName != null){
      Hive db = null;
      try{
        db = Hive.get();
        Table tbl =  db.getTable(tblName);
        Path tblPath = tbl.getPath();

        FileSystem fs = tblPath.getFileSystem(conf);
        if(null != perms){
          fs.setPermission(tblPath, perms);
        }
        if(null != grp){
          fs.setOwner(tblPath, null, grp);
        }
        return 0;

      } catch (Exception e){
          ss.err.println(String.format("Failed to set permissions/groups on TABLE: <%s> /n%s",tblName,e.getMessage()));
          try {  // We need to drop the table.
            if(null != db){ db.dropTable(tblName); }
          } catch (HiveException he) {
            ss.err.println(String.format("Failed to drop TABLE <%s> after failing to set permissions/groups on it. /n%s",tblName,e.getMessage()));
          }
          return 1;
      }
    }
    else{
      // looks like a db operation
      if (dbName == null || dbName.equals(MetaStoreUtils.DEFAULT_DATABASE_NAME)){
        // We dont set perms or groups for default dir.
        return 0;
      }
      else{
        try{
          Path dbPath = new Warehouse(conf).getDefaultDatabasePath(dbName);
          FileSystem fs = dbPath.getFileSystem(conf);
          if(perms != null){
            fs.setPermission(dbPath, perms);
          }
          if(null != grp){
            fs.setOwner(dbPath, null, grp);
          }
          return 0;
        } catch (Exception e){
          ss.err.println(String.format("Failed to set permissions and/or group on DB: <%s> /n%s", dbName, e.getMessage()));
          try {
            Hive.get().dropDatabase(dbName);
          } catch (Exception e1) {
            ss.err.println(String.format("Failed to drop DB <%s> after failing to set permissions/group on it. /n%s", dbName, e1.getMessage()));
          }
          return 1;
        }
      }
    }
  }

  /**
   * @param ps TODO
   *
   */
  private static void printErrString(String str, PrintStream ps) {
    ps.println(str == null ? "Usage: howl { -e \"<query>\" | -f \"<filepath>\" } [ -g \"<group>\" ] [ -p \"<perms>\" ] " : str);
  }

  private static Option createOptionWithArg(DefaultOptionBuilder builder, String longName,
      String shortName, String desc, Argument arg) {

    builder.reset();
    DefaultOptionBuilder dob = builder.withShortName(shortName).withArgument(arg).withDescription(desc);

    if (longName != null) {
      dob = dob.withLongName(longName);
    }
    return dob.create();
  }

  private static void validatePermissions(CliSessionState ss, HiveConf conf, String perms) {
    perms = perms.trim();
    FsPermission fp = null;

    if (perms.matches("^\\s*([r,w,x,-]{9})\\s*$")){
      fp = FsPermission.valueOf(perms); // TODO:doublecheck that FsPermission.valueOf(blah).toString().equals(blah)
    } else if (perms.matches("^\\s*([0-7]{3})\\s*$")){
      fp = new FsPermission(Short.decode("0"+perms));
    } else {
      ss.err.println("Invalid permission specification: "+perms);
      System.exit(1);
    }

    if (!HowlUtil.validateMorePermissive(fp.getUserAction(),fp.getGroupAction())){
      ss.err.println("Invalid permission specification: "+perms+" : user permissions must be more permissive than group permission ");
      System.exit(1);
    }
    if (!HowlUtil.validateMorePermissive(fp.getGroupAction(),fp.getOtherAction())){
      ss.err.println("Invalid permission specification: "+perms+" : group permissions must be more permissive than other permission ");
      System.exit(1);
    }

    conf.set(HOWL_PERMS, "d"+fp.toString());

  }


}<|MERGE_RESOLUTION|>--- conflicted
+++ resolved
@@ -30,13 +30,10 @@
 import org.apache.hadoop.hive.conf.HiveConf;
 import org.apache.hadoop.hive.conf.HiveConf.ConfVars;
 import org.apache.hadoop.hive.howl.cli.SemanticAnalysis.HowlSemanticAnalyzer;
-<<<<<<< HEAD
 import org.apache.hadoop.hive.howl.common.HowlConstants;
+import org.apache.hadoop.hive.howl.mapreduce.HowlUtil;
 import org.apache.hadoop.hive.metastore.MetaStoreUtils;
 import org.apache.hadoop.hive.metastore.Warehouse;
-=======
-import org.apache.hadoop.hive.howl.common.HowlUtil;
->>>>>>> 61bdda0c
 import org.apache.hadoop.hive.ql.Driver;
 import org.apache.hadoop.hive.ql.metadata.Hive;
 import org.apache.hadoop.hive.ql.metadata.HiveException;
@@ -114,21 +111,7 @@
     // -p
     String perms = (String) cmdLine.getValue(permOption);
     if(perms != null){
-<<<<<<< HEAD
-      perms = perms.trim();
-      if(perms.matches("^\\s*([r,w,x,-]{9})\\s*$")){
-        conf.set(HowlConstants.HOWL_PERMS,"d"+perms);
-      }
-      else if(perms.matches("^\\s*([0-7]{3})\\s*$")){
-          conf.set(HowlConstants.HOWL_PERMS, "d"+new FsPermission(Short.decode("0"+perms)).toString());
-        }
-      else{
-        ss.err.println("Invalid permission specification: "+perms);
-        System.exit(1);
-      }
-=======
       validatePermissions(ss, conf, perms);
->>>>>>> 61bdda0c
     }
 
     // -g
@@ -373,7 +356,7 @@
       System.exit(1);
     }
 
-    conf.set(HOWL_PERMS, "d"+fp.toString());
+    conf.set(HowlConstants.HOWL_PERMS, "d"+fp.toString());
 
   }
 
