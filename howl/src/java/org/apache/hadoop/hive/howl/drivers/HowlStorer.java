--- conflicted
+++ resolved
@@ -123,7 +123,6 @@
 
     // Magically get HowlTypeInfo from Pig's Schema.
 
-<<<<<<< HEAD
     return new HowlTypeInfo("");
 //          byte type = fSchema.type;
 //          HowlTypeInfo howlTypeInfo;
@@ -142,8 +141,6 @@
 //              return  new HowlTypeInfo(getHiveTypeString(type));
 //          }
 
-=======
-    return HowlTypeInfoUtils.getHowlTypeInfo("");
 //    for(FieldSchema fSchema : pigSchema.getFields()){
 //      byte type = fSchema.type;
 //      HowlTypeInfo howlTypeInfo;
@@ -161,7 +158,6 @@
 //      }
 //      fieldSchemas.add(howlFSchema);
 //    }
->>>>>>> fce284d3
   }
 
   private String getHiveTypeString(byte type){
