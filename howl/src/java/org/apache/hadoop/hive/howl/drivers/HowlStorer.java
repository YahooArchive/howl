/**
 * Licensed to the Apache Software Foundation (ASF) under one
 * or more contributor license agreements.  See the NOTICE file
 * distributed with this work for additional information
 * regarding copyright ownership.  The ASF licenses this file
 * to you under the Apache License, Version 2.0 (the
 * "License"); you may not use this file except in compliance
 * with the License.  You may obtain a copy of the License at
 *
 *     http://www.apache.org/licenses/LICENSE-2.0
 *
 * Unless required by applicable law or agreed to in writing, software
 * distributed under the License is distributed on an "AS IS" BASIS,
 * WITHOUT WARRANTIES OR CONDITIONS OF ANY KIND, either express or implied.
 * See the License for the specific language governing permissions and
 * limitations under the License.
 */

package org.apache.hadoop.hive.howl.drivers;

import java.io.IOException;
import java.util.ArrayList;
import java.util.HashMap;
import java.util.Iterator;
import java.util.List;
import java.util.Map;
import java.util.Properties;

import org.apache.commons.logging.Log;
import org.apache.commons.logging.LogFactory;
import org.apache.hadoop.fs.Path;
import org.apache.hadoop.hive.howl.data.DefaultHowlRecord;
import org.apache.hadoop.hive.howl.data.HowlFieldSchema;
import org.apache.hadoop.hive.howl.data.HowlRecord;
import org.apache.hadoop.hive.howl.data.HowlSchema;
import org.apache.hadoop.hive.howl.data.type.HowlTypeInfo;
import org.apache.hadoop.hive.howl.data.type.HowlTypeInfoUtils;
import org.apache.hadoop.hive.howl.mapreduce.HowlOutputFormat;
import org.apache.hadoop.hive.howl.mapreduce.HowlTableInfo;
import org.apache.hadoop.hive.howl.mapreduce.HowlUtil;
import org.apache.hadoop.io.WritableComparable;
import org.apache.hadoop.mapreduce.Job;
import org.apache.hadoop.mapreduce.OutputFormat;
import org.apache.hadoop.mapreduce.RecordWriter;
import org.apache.pig.ResourceSchema;
import org.apache.pig.StoreFunc;
import org.apache.pig.ResourceSchema.ResourceFieldSchema;
import org.apache.pig.backend.executionengine.ExecException;
import org.apache.pig.data.DataBag;
import org.apache.pig.data.DataType;
import org.apache.pig.data.Tuple;
import org.apache.pig.impl.logicalLayer.parser.ParseException;
import org.apache.pig.impl.logicalLayer.schema.Schema;
import org.apache.pig.impl.logicalLayer.schema.Schema.FieldSchema;
import org.apache.pig.impl.util.ObjectSerializer;
import org.apache.pig.impl.util.UDFContext;
import org.apache.pig.impl.util.Utils;

/**
 * HowlStorer.
 *
 */


public class HowlStorer extends StoreFunc {

  /**
   *
   */
  private static final String HOWL_THRIFT_SERVER_URI = "howl.thrift.server.uri";

  private final Map<String,String> partitions;
  private ResourceFieldSchema[] fSchemas;
  private final Schema pigSchema;
  private static final Log log = LogFactory.getLog(HowlStorer.class);
  private String signature;

  public HowlStorer(String partSpecs, String schema) throws ParseException {

    String[] partKVPs = partSpecs.split(",");
    partitions = new HashMap<String, String>(partKVPs.length);
    for(String partKVP : partKVPs){
      String[] partKV = partKVP.split("=");
      if(partKV.length == 2) {
        partitions.put(partKV[0].trim(), partKV[1].trim());
      }
    }

    pigSchema = Utils.getSchemaFromString(schema);
  }

  private RecordWriter<WritableComparable<?>, HowlRecord> writer;


  @Override
  public void checkSchema(ResourceSchema resourceSchema) throws IOException {
    fSchemas = resourceSchema.getFields();
    Schema runtimeSchema = Schema.getPigSchema(resourceSchema);
    assert Schema.equals(runtimeSchema, pigSchema, false, true) : "Schema provided in store statement doesn't match with the Schema" +
    "returned by Pig run-time. Schema provided in HowlStorer: "+pigSchema.toString()+ " Schema received from Pig runtime: "+runtimeSchema.toString();

    UDFContext.getUDFContext().getUDFProperties(this.getClass()).setProperty(signature, ObjectSerializer.serialize(fSchemas));
  }

  private HowlSchema convertPigSchemaToHowlSchema(Schema pigSchema){

    List<HowlFieldSchema> fieldSchemas = new ArrayList<HowlFieldSchema>(pigSchema.size());
    for(FieldSchema fSchema : pigSchema.getFields()){
      byte type = fSchema.type;
      HowlFieldSchema howlFSchema;
      if(type == org.apache.pig.data.DataType.BAG || type == org.apache.pig.data.DataType.TUPLE || type == DataType.MAP){
        howlFSchema = new HowlFieldSchema(fSchema.alias,getTypeInfoFrom(fSchema).toString(),"");
      }
      else{
        howlFSchema = new HowlFieldSchema(fSchema.alias,getHiveTypeString(fSchema.type),"");
      }
      fieldSchemas.add(howlFSchema);
    }
    return new HowlSchema(fieldSchemas);
  }

  private HowlTypeInfo getTypeInfoFrom(FieldSchema fSchema){

    // Magically get HowlTypeInfo from Pig's Schema.

<<<<<<< HEAD
    return new HowlTypeInfo("");
//          byte type = fSchema.type;
//          HowlTypeInfo howlTypeInfo;
//          switch(type){
//          case DataType.BAG:
//          case DataType.TUPLE:
//            List<String> fieldNames = new ArrayList<String>();
//            List<TypeInfo> typeInfos = new ArrayList<TypeInfo>();
//            for( FieldSchema fieldSchema : fSchema.schema.getFields()){
//              fieldNames.add( fieldSchema.alias);
//              getTypeInfoFrom(fieldSchema).toString();
//            }
//            return new HowlTypeInfo(TypeInfoFactory.getStructTypeInfo(fieldNames, typeInfos));
//          case DataType.MAP:
//            default:
//              return  new HowlTypeInfo(getHiveTypeString(type));
//          }

=======
    return HowlTypeInfoUtils.getHowlTypeInfo("");
//    for(FieldSchema fSchema : pigSchema.getFields()){
//      byte type = fSchema.type;
//      HowlTypeInfo howlTypeInfo;
//      if(type == org.apache.pig.data.DataType.BAG || type == org.apache.pig.data.DataType.TUPLE){
//        howlTypeInfo = new HowlTypeInfo(fSchema.alias,convertPigSchemaToHiveSchemaStr(fSchema.schema.toString()),"");
//      }
//
//      else if (type == org.apache.pig.data.DataType.MAP){
//        // We only allow map<string,primitive>
//        howlFSchema = new HowlFieldSchema(fSchema.alias,"map<string,string>","");
//      }
//      else{
//        howlFSchema = new HowlFieldSchema(fSchema.alias,getHiveTypeString(fSchema.type),"");
//
//      }
//      fieldSchemas.add(howlFSchema);
//    }
>>>>>>> c1eb9b15
  }

  private String getHiveTypeString(byte type){

    switch(type){

    case DataType.CHARARRAY:
    case DataType.BIGCHARARRAY:
      return "string";
    default:
      return DataType.findTypeName(type);
    }
  }


  @Override
  public OutputFormat getOutputFormat() throws IOException {
    return new HowlOutputFormat();
  }

  @Override
  public void prepareToWrite(RecordWriter writer) throws IOException {
    this.writer = writer;
    fSchemas = (ResourceFieldSchema[])ObjectSerializer.deserialize(UDFContext.getUDFContext().getUDFProperties(this.getClass()).getProperty(signature));
  }

  @Override
  public void putNext(Tuple tuple) throws IOException {

    List<Object> outgoing = new ArrayList<Object>(tuple.size());

    int i = 0;
    for (ResourceFieldSchema fSchema : fSchemas) {
      outgoing.add(getJavaObj(tuple.get(i++), fSchema));
    }

    try {
      writer.write(null, new DefaultHowlRecord(outgoing));
    } catch (InterruptedException e) {
      throw new IOException(e);
    }
  }

  private Object getJavaObj(Object pigObj, ResourceFieldSchema fSchema) throws ExecException{

    Byte type = fSchema.getType();
    if(!org.apache.pig.data.DataType.isComplex(type)){
      return pigObj;
    }
    switch(type){
    case org.apache.pig.data.DataType.BAG:
      DataBag pigBag = (DataBag)pigObj;
      ResourceFieldSchema tupSchema = fSchema.getSchema().getFields()[0];
      List<Object> bagContents = new ArrayList<Object>((int)pigBag.size());
      Iterator<Tuple> bagItr = pigBag.iterator();
      ResourceFieldSchema[] innerElems = tupSchema.getSchema().getFields();

      while(bagItr.hasNext()){
        if(innerElems.length == 1){
          // If there is only one element in tuple contained in bag, we throw away the tuple.
          bagContents.add(getJavaObj(bagItr.next().get(0),innerElems[0]));
        } else {
          bagContents.add(getJavaObj(bagItr.next(), tupSchema));
        }
      }
      return bagContents;
    case org.apache.pig.data.DataType.MAP:
      // Pray to God that they really made use of value objects in there script.
      return pigObj;
    case org.apache.pig.data.DataType.TUPLE:
      Tuple innerTup = (Tuple)pigObj;
      List<Object> innerList = new ArrayList<Object>(innerTup.size());
      int i = 0;
      for(ResourceFieldSchema fieldSchema : fSchema.getSchema().getFields()){
        innerList.add(getJavaObj(innerTup.get(i++), fieldSchema));
      }
      return innerList;
    default:
      throw new ExecException("Unknown pig type: "+type);
    }
  }

  @Override
  public String relToAbsPathForStoreLocation(String location, Path curDir) throws IOException {

    // Dont muck around with db name and table name.
    return location;
  }

  @Override
  public void setStoreFuncUDFContextSignature(String signature) {
    this.signature = signature;
  }

  @Override
  public void setStoreLocation(String location, Job job) throws IOException {

    Properties p = UDFContext.getUDFContext().getUDFProperties(this.getClass());
    if(p == null){
      throw new IOException("Cannot determine the schema of output data. Aborting.");
    }

    String[] userStr = location.split("\\.");
    if(userStr.length != 2) {
      throw new IOException("Incorrect store location. Please, specify the store location as dbname.tblname");
    }
    HowlTableInfo tblInfo = HowlTableInfo.getOutputTableInfo(UDFContext.getUDFContext().getClientSystemProps().getProperty(HOWL_THRIFT_SERVER_URI),
        userStr[0],userStr[1],partitions);
    HowlOutputFormat.setOutput(job, tblInfo);
    HowlSchema howlSchema = HowlOutputFormat.getTableSchema(job);
    if(!HowlUtil.checkJobContextIfRunningFromBackend(job)){
      HowlOutputFormat.setSchema(job, convertPigSchemaToHowlSchema(pigSchema));
    }
  }
}<|MERGE_RESOLUTION|>--- conflicted
+++ resolved
@@ -33,8 +33,7 @@
 import org.apache.hadoop.hive.howl.data.HowlFieldSchema;
 import org.apache.hadoop.hive.howl.data.HowlRecord;
 import org.apache.hadoop.hive.howl.data.HowlSchema;
-import org.apache.hadoop.hive.howl.data.type.HowlTypeInfo;
-import org.apache.hadoop.hive.howl.data.type.HowlTypeInfoUtils;
+import org.apache.hadoop.hive.howl.data.HowlTypeInfo;
 import org.apache.hadoop.hive.howl.mapreduce.HowlOutputFormat;
 import org.apache.hadoop.hive.howl.mapreduce.HowlTableInfo;
 import org.apache.hadoop.hive.howl.mapreduce.HowlUtil;
@@ -123,7 +122,6 @@
 
     // Magically get HowlTypeInfo from Pig's Schema.
 
-<<<<<<< HEAD
     return new HowlTypeInfo("");
 //          byte type = fSchema.type;
 //          HowlTypeInfo howlTypeInfo;
@@ -142,8 +140,6 @@
 //              return  new HowlTypeInfo(getHiveTypeString(type));
 //          }
 
-=======
-    return HowlTypeInfoUtils.getHowlTypeInfo("");
 //    for(FieldSchema fSchema : pigSchema.getFields()){
 //      byte type = fSchema.type;
 //      HowlTypeInfo howlTypeInfo;
@@ -161,7 +157,6 @@
 //      }
 //      fieldSchemas.add(howlFSchema);
 //    }
->>>>>>> c1eb9b15
   }
 
   private String getHiveTypeString(byte type){
